--- conflicted
+++ resolved
@@ -32,11 +32,7 @@
 ]
 
 install_requires = [
-<<<<<<< HEAD
     "Sphinx>=3.2.0",
-=======
-    "Sphinx>=3.1.0",
->>>>>>> 69715a4a
     "Unidecode>=1.0.0",
     "black>=19.10b0",
     "sphinx-rtd-theme>=0.4.0",
